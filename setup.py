--- conflicted
+++ resolved
@@ -30,11 +30,6 @@
 
 from setuptools import find_packages, setup
 
-<<<<<<< HEAD
-requires = ['numpy ==1.16.2', 'pillow', 'pyresample >=1.10.3', 'trollsift',
-            'trollimage >=1.5.1', 'pykdtree>=1.3.0', 'six', 'pyyaml<=4.2', 'xarray >=0.10.1',
-            'dask[array] >=0.17.1', 'matplotlib<=2.2', 'mipp', 'pyspectral']
-=======
 try:
     # HACK: https://github.com/pypa/setuptools_scm/issues/190#issuecomment-351181286
     # Stop setuptools_scm from including all repository files
@@ -43,10 +38,9 @@
 except ImportError:
     pass
 
-requires = ['numpy >=1.13', 'pillow', 'pyresample >=1.11.0', 'trollsift',
-            'trollimage >=1.5.1', 'pykdtree', 'six', 'pyyaml', 'xarray >=0.10.1',
-            'dask[array] >=0.17.1', 'pyproj', 'zarr']
->>>>>>> 0f76aea3
+requires = ['numpy >=1.16.2', 'pillow', 'pyresample >=1.11.0', 'trollsift',
+            'trollimage >=1.5.1', 'pykdtree>=1.3.0', 'six', 'pyyaml', 'xarray >=0.10.1',
+            'dask[array] >=0.17.1', 'matplotlib<=2.2', 'mipp', 'pyspectral', 'pyproj', 'zarr']
 
 test_requires = ['behave', 'h5py', 'netCDF4', 'pyhdf', 'imageio', 'libtiff',
                  'rasterio', 'geoviews']
