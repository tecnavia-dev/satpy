--- conflicted
+++ resolved
@@ -271,11 +271,6 @@
             src_node, u = self._find_dependencies(new_prereq)
             if u:
                 return None, u
-<<<<<<< HEAD
-            dataset_key = DatasetID(
-                *src_node.name[:-1] + (dataset_key.modifiers,))
-=======
->>>>>>> 81d42bd8
 
         try:
             compositor = self.get_compositor(dataset_key)
