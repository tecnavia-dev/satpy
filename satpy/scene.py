--- conflicted
+++ resolved
@@ -304,8 +304,6 @@
 
     def __setitem__(self, key, value):
         """Add the item to the scene."""
-        # if not isinstance(value, Dataset):
-        #     raise ValueError("Only 'Dataset' objects can be assigned")
         self.datasets[key] = value
         self.wishlist.add(self.datasets.get_key(key))
 
@@ -421,7 +419,6 @@
             composite = compositor(prereq_datasets,
                                    optional_datasets=optional_datasets,
                                    **self.info)
-<<<<<<< HEAD
 
             cid = DatasetID.from_dict(composite.attrs)
 
@@ -431,14 +428,6 @@
             if comp_node.name in self.wishlist:
                 self.wishlist.remove(comp_node.name)
                 self.wishlist.add(cid)
-=======
-            self.datasets[composite.id] = composite
-            if comp_node.name in self.wishlist:
-                self.wishlist.remove(comp_node.name)
-                self.wishlist.add(composite.id)
-            # update the node with the computed DatasetID
-            comp_node.name = composite.id
->>>>>>> e814df5b
         except IncompatibleAreas:
             LOG.warning("Delaying generation of %s "
                         "because of incompatible areas",
