#!/usr/bin/env python
# -*- coding: utf-8 -*-
# Copyright (c) 2015-2018 Satpy developers
#
# This file is part of satpy.
#
# satpy is free software: you can redistribute it and/or modify it under the
# terms of the GNU General Public License as published by the Free Software
# Foundation, either version 3 of the License, or (at your option) any later
# version.
#
# satpy is distributed in the hope that it will be useful, but WITHOUT ANY
# WARRANTY; without even the implied warranty of MERCHANTABILITY or FITNESS FOR
# A PARTICULAR PURPOSE.  See the GNU General Public License for more details.
#
# You should have received a copy of the GNU General Public License along with
# satpy.  If not, see <http://www.gnu.org/licenses/>.
"""Satpy resampling module.

Satpy provides multiple resampling algorithms for resampling geolocated
data to uniform projected grids. The easiest way to perform resampling in
Satpy is through the :class:`~satpy.scene.Scene` object's
:meth:`~satpy.scene.Scene.resample` method. Additional utility functions are
also available to assist in resampling data. Below is more information on
resampling with Satpy as well as links to the relevant API documentation for
available keyword arguments.

Resampling algorithms
---------------------

.. csv-table:: Available Resampling Algorithms
    :header-rows: 1
    :align: center

    "Resampler", "Description", "Related"
    "nearest", "Nearest Neighbor", :class:`~satpy.resample.KDTreeResampler`
    "ewa", "Elliptical Weighted Averaging", :class:`~satpy.resample.EWAResampler`
    "native", "Native", :class:`~satpy.resample.NativeResampler`
    "bilinear", "Bilinear", :class:`~satpy.resample.BilinearResampler`

The resampling algorithm used can be specified with the ``resampler`` keyword
argument and defaults to ``nearest``:

.. code-block:: python

    >>> scn = Scene(...)
    >>> euro_scn = global_scene.resample('euro4', resampler='nearest')

.. warning::

    Some resampling algorithms expect certain forms of data. For example, the
    EWA resampling expects polar-orbiting swath data and prefers if the data
    can be broken in to "scan lines". See the API documentation for a specific
    algorithm for more information.

Resampling for comparison and composites
----------------------------------------

While all the resamplers can be used to put datasets of different resolutions
on to a common area, the 'native' resampler is designed to match datasets to
one resolution in the dataset's original projection. This is extremely useful
when generating composites between bands of different resolutions.

.. code-block:: python

    >>> new_scn = scn.resample(resampler='native')

By default this resamples to the
:meth:`highest resolution area <satpy.scene.Scene.max_area>` (smallest footprint per
pixel) shared between the loaded datasets. You can easily specify the lower
resolution area:

.. code-block:: python

    >>> new_scn = scn.resample(scn.min_area(), resampler='native')

Providing an area that is neither the minimum or maximum resolution area
may work, but behavior is currently undefined.

Caching for geostationary data
------------------------------

Satpy will do its best to reuse calculations performed to resample datasets,
but it can only do this for the current processing and will lose this
information when the process/script ends. Some resampling algorithms, like
``nearest`` and ``bilinear``, can benefit by caching intermediate data on disk in the directory
specified by `cache_dir` and using it next time. This is most beneficial with
geostationary satellite data where the locations of the source data and the
target pixels don't change over time.

    >>> new_scn = scn.resample('euro4', cache_dir='/path/to/cache_dir')

See the documentation for specific algorithms to see availability and
limitations of caching for that algorithm.

Create custom area definition
-----------------------------

See :class:`pyresample.geometry.AreaDefinition` for information on creating
areas that can be passed to the resample method::

    >>> from pyresample.geometry import AreaDefinition
    >>> my_area = AreaDefinition(...)
    >>> local_scene = global_scene.resample(my_area)

Create dynamic area definition
------------------------------

See :class:`pyresample.geometry.DynamicAreaDefinition` for more information.

Examples coming soon...

Store area definitions
----------------------

Area definitions can be added to a custom YAML file (see
`pyresample's documentation <http://pyresample.readthedocs.io/en/stable/geo_def.html#pyresample-utils>`_
for more information)
and loaded using pyresample's utility methods::

    >>> from pyresample.utils import parse_area_file
    >>> my_area = parse_area_file('my_areas.yaml', 'my_area')[0]

Examples coming soon...

"""

import hashlib
import json
import os
from logging import getLogger
from weakref import WeakValueDictionary

import numpy as np
import xarray as xr
import dask
import dask.array as da

from pyresample.ewa import fornav, ll2cr
from pyresample.geometry import SwathDefinition
from pyresample.kd_tree import XArrayResamplerNN
from pyresample.bilinear.xarr import XArrayResamplerBilinear
from satpy import CHUNK_SIZE
from satpy.config import config_search_paths, get_config_path

LOG = getLogger(__name__)

CACHE_SIZE = 10
NN_COORDINATES = {'valid_input_index': ('y1', 'x1'),
                  'valid_output_index': ('y2', 'x2'),
                  'index_array': ('y2', 'x2', 'z2')}
BIL_COORDINATES = {'bilinear_s': ('x1', ),
                   'bilinear_t': ('x1', ),
                   'valid_input_index': ('x2', ),
                   'index_array': ('x1', 'n')}

resamplers_cache = WeakValueDictionary()


def hash_dict(the_dict, the_hash=None):
    """Calculate a hash for a dictionary."""
    if the_hash is None:
        the_hash = hashlib.sha1()
    the_hash.update(json.dumps(the_dict, sort_keys=True).encode('utf-8'))
    return the_hash


def get_area_file():
    """Find area file(s) to use.

    The files are to be named `areas.yaml` or `areas.def`.
    """
    paths = config_search_paths('areas.yaml')
    if paths:
        return paths
    else:
        return get_config_path('areas.def')


def get_area_def(area_name):
    """Get the definition of *area_name* from file.

    The file is defined to use is to be placed in the $PPP_CONFIG_DIR
    directory, and its name is defined in satpy's configuration file.
    """
    try:
        from pyresample import parse_area_file
    except ImportError:
        from pyresample.utils import parse_area_file
    return parse_area_file(get_area_file(), area_name)[0]


def add_xy_coords(data_arr, area, crs=None):
    """Assign x/y coordinates to DataArray from provided area.

    If 'x' and 'y' coordinates already exist then they will not be added.

    Args:
        data_arr (xarray.DataArray): data object to add x/y coordinates to
        area (pyresample.geometry.AreaDefinition): area providing the
            coordinate data.
        crs (pyproj.crs.CRS or None): CRS providing additional information
            about the area's coordinate reference system if available.
            Requires pyproj 2.0+.

    Returns (xarray.DataArray): Updated DataArray object

    """
    if 'x' in data_arr.coords and 'y' in data_arr.coords:
        # x/y coords already provided
        return data_arr
    elif 'x' not in data_arr.dims or 'y' not in data_arr.dims:
        # no defined x and y dimensions
        return data_arr

    if hasattr(area, 'get_proj_vectors'):
        x, y = area.get_proj_vectors()
    else:
        return data_arr

    # convert to DataArrays
    y_attrs = {}
    x_attrs = {}
    if crs is not None:
        units = crs.axis_info[0].unit_name
        # fix udunits/CF standard units
        units = units.replace('metre', 'meter')
        if units == 'degree':
            y_attrs['units'] = 'degrees_north'
            x_attrs['units'] = 'degrees_east'
        else:
            y_attrs['units'] = units
            x_attrs['units'] = units
    y = xr.DataArray(y, dims=('y',), attrs=y_attrs)
    x = xr.DataArray(x, dims=('x',), attrs=x_attrs)
    return data_arr.assign_coords(y=y, x=x)


def add_crs_xy_coords(data_arr, area):
    """Add :class:`pyproj.crs.CRS` and x/y or lons/lats to coordinates.

    For SwathDefinition or GridDefinition areas this will add a
    `crs` coordinate and coordinates for the 2D arrays of `lons` and `lats`.

    For AreaDefinition areas this will add a `crs` coordinate and the
    1-dimensional `x` and `y` coordinate variables.

    Args:
        data_arr (xarray.DataArray): DataArray to add the 'crs'
            coordinate.
        area (pyresample.geometry.AreaDefinition): Area to get CRS
            information from.

    """
    # add CRS object if pyproj 2.0+
    try:
        from pyproj import CRS
    except ImportError:
        LOG.debug("Could not add 'crs' coordinate with pyproj<2.0")
        crs = None
    else:
        # default lat/lon projection
        latlon_proj = "+proj=latlong +datum=WGS84 +ellps=WGS84"
        # otherwise get it from the area definition
        proj_str = getattr(area, 'proj_str', latlon_proj)
        crs = CRS.from_string(proj_str)
        data_arr = data_arr.assign_coords(crs=crs)

    # Add x/y coordinates if possible
    if isinstance(area, SwathDefinition):
        # add lon/lat arrays for swath definitions
        # SwathDefinitions created by Satpy should be assigning DataArray
        # objects as the lons/lats attributes so use those directly to
        # maintain original .attrs metadata (instead of converting to dask
        # array).
        lons = area.lons
        lats = area.lats
        lons.attrs.setdefault('standard_name', 'longitude')
        lons.attrs.setdefault('long_name', 'longitude')
        lons.attrs.setdefault('units', 'degrees_east')
        lats.attrs.setdefault('standard_name', 'latitude')
        lats.attrs.setdefault('long_name', 'latitude')
        lats.attrs.setdefault('units', 'degrees_north')
        # See https://github.com/pydata/xarray/issues/3068
        # data_arr = data_arr.assign_coords(longitude=lons, latitude=lats)
    else:
        # Gridded data (AreaDefinition/StackedAreaDefinition)
        data_arr = add_xy_coords(data_arr, area, crs=crs)
    return data_arr


def update_resampled_coords(old_data, new_data, new_area):
    """Add coordinate information to newly resampled DataArray.

    Args:
        old_data (xarray.DataArray): Old data before resampling.
        new_data (xarray.DataArray): New data after resampling.
        new_area (pyresample.geometry.BaseDefinition): Area definition
            for the newly resampled data.

    """
    # copy over other non-x/y coordinates
    # this *MUST* happen before we set 'crs' below otherwise any 'crs'
    # coordinate in the coordinate variables we are copying will overwrite the
    # 'crs' coordinate we just assigned to the data
    ignore_coords = ('y', 'x', 'crs')
    new_coords = {}
    for cname, cval in old_data.coords.items():
        # we don't want coordinates that depended on the old x/y dimensions
        has_ignored_dims = any(dim in cval.dims for dim in ignore_coords)
        if cname in ignore_coords or has_ignored_dims:
            continue
        new_coords[cname] = cval
    new_data = new_data.assign_coords(**new_coords)

    # add crs, x, and y coordinates
    new_data = add_crs_xy_coords(new_data, new_area)
    return new_data


class BaseResampler(object):
    """Base abstract resampler class."""

    def __init__(self, source_geo_def, target_geo_def):
        """Initialize resampler with geolocation information.

        Args:
            source_geo_def (SwathDefinition, AreaDefinition):
                Geolocation definition for the data to be resampled
            target_geo_def (CoordinateDefinition, AreaDefinition):
                Geolocation definition for the area to resample data to.

        """
        self.source_geo_def = source_geo_def
        self.target_geo_def = target_geo_def

    def get_hash(self, source_geo_def=None, target_geo_def=None, **kwargs):
        """Get hash for the current resample with the given *kwargs*."""
        if source_geo_def is None:
            source_geo_def = self.source_geo_def
        if target_geo_def is None:
            target_geo_def = self.target_geo_def
        the_hash = source_geo_def.update_hash()
        target_geo_def.update_hash(the_hash)
        hash_dict(kwargs, the_hash)
        return the_hash.hexdigest()

    def precompute(self, **kwargs):
        """Do the precomputation.

        This is an optional step if the subclass wants to implement more
        complex features like caching or can share some calculations
        between multiple datasets to be processed.

        """
        return None

    def compute(self, data, **kwargs):
        """Do the actual resampling.

        This must be implemented by subclasses.

        """
        raise NotImplementedError

    def resample(self, data, cache_dir=None, mask_area=None, **kwargs):
        """Resample `data` by calling `precompute` and `compute` methods.

        Only certain resampling classes may use `cache_dir` and the `mask`
        provided when `mask_area` is True. The return value of calling the
        `precompute` method is passed as the `cache_id` keyword argument
        of the `compute` method, but may not be used directly for caching. It
        is up to the individual resampler subclasses to determine how this
        is used.

        Args:
            data (xarray.DataArray): Data to be resampled
            cache_dir (str): directory to cache precomputed results
                             (default False, optional)
            mask_area (bool): Mask geolocation data where data values are
                              invalid. This should be used when data values
                              may affect what neighbors are considered valid.

        Returns (xarray.DataArray): Data resampled to the target area

        """
        # default is to mask areas for SwathDefinitions
        if mask_area is None and isinstance(
                self.source_geo_def, SwathDefinition):
            mask_area = True

        if mask_area:
            if isinstance(self.source_geo_def, SwathDefinition):
                geo_dims = self.source_geo_def.lons.dims
            else:
                geo_dims = ('y', 'x')
            flat_dims = [dim for dim in data.dims if dim not in geo_dims]
            if np.issubdtype(data.dtype, np.integer):
                kwargs['mask'] = data == data.attrs.get('_FillValue', np.iinfo(data.dtype.type).max)
            else:
                kwargs['mask'] = data.isnull()
            kwargs['mask'] = kwargs['mask'].all(dim=flat_dims)
        cache_id = self.precompute(cache_dir=cache_dir, **kwargs)
        return self.compute(data, cache_id=cache_id, **kwargs)

<<<<<<< HEAD
    def _create_cache_filename(self, cache_dir=None, prefix='',
                               fmt='.zarr', **kwargs):
        """Create filename for the cached resampling parameters."""
        cache_dir = cache_dir or '.'
        hash_str = self.get_hash(**kwargs)

        return os.path.join(cache_dir, prefix + hash_str + fmt)
=======
    def _create_cache_filename(self, cache_dir=None, cache_extension="", **kwargs):
        """Create filename for the cached resampling parameters"""
        cache_dir = cache_dir or '.'
        hash_str = self.get_hash(**kwargs)

        extension = ""
        if cache_extension is not "":
            extension = cache_extension + "_"
            
        return os.path.join(cache_dir, extension + 'resample_lut-' + hash_str + '.npz')
>>>>>>> 1774fd04


class KDTreeResampler(BaseResampler):
    """Resample using a KDTree-based nearest neighbor algorithm.

    This resampler implements on-disk caching when the `cache_dir` argument
    is provided to the `resample` method. This should provide significant
    performance improvements on consecutive resampling of geostationary data.
    It is not recommended to provide `cache_dir` when the `mask` keyword
    argument is provided to `precompute` which occurs by default for
    `SwathDefinition` source areas.

    Args:
        cache_dir (str): Long term storage directory for intermediate
                         results. By default only 10 different source/target
                         combinations are cached to save space.
        mask_area (bool): Force resampled data's invalid pixel mask to be used
                          when searching for nearest neighbor pixels. By
                          default this is True for SwathDefinition source
                          areas and False for all other area definition types.
        radius_of_influence (float): Search radius cut off distance in meters
        epsilon (float): Allowed uncertainty in meters. Increasing uncertainty
                         reduces execution time.

    """

    def __init__(self, source_geo_def, target_geo_def):
        """Init KDTreeResampler."""
        super(KDTreeResampler, self).__init__(source_geo_def, target_geo_def)
        self.resampler = None
        self._index_caches = {}

    def precompute(self, mask=None, radius_of_influence=None, epsilon=0,
                   cache_dir=None, **kwargs):
        """Create a KDTree structure and store it for later use.

        Note: The `mask` keyword should be provided if geolocation may be valid
        where data points are invalid.

        """

        cache_extension = kwargs['cache_extension'] if 'cache_extension' in kwargs else ""

        del kwargs
        source_geo_def = self.source_geo_def

        if mask is not None and cache_dir is not None:
            LOG.warning("Mask and cache_dir both provided to nearest "
                        "resampler. Cached parameters are affected by "
                        "masked pixels. Will not cache results.")
            cache_dir = None
        # TODO: move this to pyresample
        if radius_of_influence is None:
            try:
                radius_of_influence = source_geo_def.lons.resolution * 3
            except AttributeError:
                try:
                    radius_of_influence = max(abs(source_geo_def.pixel_size_x),
                                              abs(source_geo_def.pixel_size_y)) * 3
                except AttributeError:
                    radius_of_influence = 1000

            except TypeError:
                radius_of_influence = 10000

        kwargs = dict(source_geo_def=source_geo_def,
                      target_geo_def=self.target_geo_def,
                      radius_of_influence=radius_of_influence,
                      neighbours=1,
                      epsilon=epsilon)

        if self.resampler is None:
            # FIXME: We need to move all of this caching logic to pyresample
            self.resampler = XArrayResamplerNN(**kwargs)

        try:
            self.load_neighbour_info(cache_dir, mask=mask, cache_extension=cache_extension, **kwargs)
            LOG.debug("Read pre-computed kd-tree parameters")
        except IOError:
            LOG.debug("Computing kd-tree parameters")
            self.resampler.get_neighbour_info(mask=mask)
            self.save_neighbour_info(cache_dir, mask=mask, cache_extension=cache_extension, **kwargs)

    def _apply_cached_index(self, val, idx_name, persist=False):
        """Reassign resampler index attributes."""
        if isinstance(val, np.ndarray):
            val = da.from_array(val, chunks=CHUNK_SIZE)
        elif persist and isinstance(val, da.Array):
            val = val.persist()
        setattr(self.resampler, idx_name, val)
        return val

    def _check_numpy_cache(self, cache_dir, mask=None,
                           **kwargs):
        """Check if there's Numpy cache file and convert it to zarr."""
        fname_np = self._create_cache_filename(cache_dir,
                                               prefix='resample_lut-',
                                               mask=mask, fmt='.npz',
                                               **kwargs)
        fname_zarr = self._create_cache_filename(cache_dir, prefix='nn_lut-',
                                                 mask=mask, fmt='.zarr',
                                                 **kwargs)

        if os.path.exists(fname_np) and not os.path.exists(fname_zarr):
            import warnings
            warnings.warn("Using Numpy files as resampling cache is "
                          "deprecated.")
            LOG.warning("Converting resampling LUT from .npz to .zarr")
            zarr_out = xr.Dataset()
            with np.load(fname_np, 'r') as fid:
                for idx_name, coord in NN_COORDINATES.items():
                    zarr_out[idx_name] = (coord, fid[idx_name])

            # Write indices to Zarr file
            zarr_out.to_zarr(fname_zarr)

    def load_neighbour_info(self, cache_dir, mask=None, cache_extension="", **kwargs):
        """Read index arrays from either the in-memory or disk cache."""
        mask_name = getattr(mask, 'name', None)
<<<<<<< HEAD
        cached = {}
        self._check_numpy_cache(cache_dir, mask=mask_name, **kwargs)

        filename = self._create_cache_filename(cache_dir, prefix='nn_lut-',
=======
        filename = self._create_cache_filename(cache_dir, cache_extension,
>>>>>>> 1774fd04
                                               mask=mask_name, **kwargs)
        for idx_name in NN_COORDINATES.keys():
            if mask_name in self._index_caches:
                cached[idx_name] = self._apply_cached_index(
                    self._index_caches[mask_name][idx_name], idx_name)
            elif cache_dir:
                try:
                    cache = da.from_zarr(filename, idx_name)
                    if idx_name == 'valid_input_index':
                        # valid input index array needs to be boolean
                        cache = cache.astype(np.bool)
                except ValueError:
                    raise IOError
                cache = self._apply_cached_index(cache, idx_name)
                cached[idx_name] = cache
            else:
                raise IOError
        self._index_caches[mask_name] = cached

    def save_neighbour_info(self, cache_dir, mask=None, cache_extension="", **kwargs):
        """Cache resampler's index arrays if there is a cache dir."""
        if cache_dir:
            mask_name = getattr(mask, 'name', None)
            cache = self._read_resampler_attrs()
            filename = self._create_cache_filename(
<<<<<<< HEAD
                cache_dir, prefix='nn_lut-', mask=mask_name, **kwargs)
=======
                cache_dir, cache_extension, mask=mask_name, **kwargs)
>>>>>>> 1774fd04
            LOG.info('Saving kd_tree neighbour info to %s', filename)
            zarr_out = xr.Dataset()
            for idx_name, coord in NN_COORDINATES.items():
                # update the cache in place with persisted dask arrays
                cache[idx_name] = self._apply_cached_index(cache[idx_name],
                                                           idx_name,
                                                           persist=True)
                zarr_out[idx_name] = (coord, cache[idx_name])

            # Write indices to Zarr file
            zarr_out.to_zarr(filename)

            self._index_caches[mask_name] = cache

    def _read_resampler_attrs(self):
        """Read certain attributes from the resampler for caching."""
        return {attr_name: getattr(self.resampler, attr_name)
                for attr_name in NN_COORDINATES.keys()}

    def compute(self, data, weight_funcs=None, fill_value=np.nan,
                with_uncert=False, **kwargs):
        """Resample data."""
        del kwargs
        LOG.debug("Resampling %s", str(data.name))
        res = self.resampler.get_sample_from_neighbour_info(data, fill_value)
        return update_resampled_coords(data, res, self.target_geo_def)


class EWAResampler(BaseResampler):
    """Resample using an elliptical weighted averaging algorithm.

    This algorithm does **not** use caching or any externally provided data
    mask (unlike the 'nearest' resampler).

    This algorithm works under the assumption that the data is observed
    one scan line at a time. However, good results can still be achieved
    for non-scan based data provided `rows_per_scan` is set to the
    number of rows in the entire swath or by setting it to `None`.

    Args:
        rows_per_scan (int, None):
            Number of data rows for every observed scanline. If None then the
            entire swath is treated as one large scanline.
        weight_count (int):
            number of elements to create in the gaussian weight table.
            Default is 10000. Must be at least 2
        weight_min (float):
            the minimum value to store in the last position of the
            weight table. Default is 0.01, which, with a
            `weight_distance_max` of 1.0 produces a weight of 0.01
            at a grid cell distance of 1.0. Must be greater than 0.
        weight_distance_max (float):
            distance in grid cell units at which to
            apply a weight of `weight_min`. Default is
            1.0. Must be greater than 0.
        weight_delta_max (float):
            maximum distance in grid cells in each grid
            dimension over which to distribute a single swath cell.
            Default is 10.0.
        weight_sum_min (float):
            minimum weight sum value. Cells whose weight sums
            are less than `weight_sum_min` are set to the grid fill value.
            Default is EPSILON.
        maximum_weight_mode (bool):
            If False (default), a weighted average of
            all swath cells that map to a particular grid cell is used.
            If True, the swath cell having the maximum weight of all
            swath cells that map to a particular grid cell is used. This
            option should be used for coded/category data, i.e. snow cover.

    """

    def __init__(self, source_geo_def, target_geo_def):
        """Init EWAResampler."""
        super(EWAResampler, self).__init__(source_geo_def, target_geo_def)
        self.cache = {}

    def resample(self, *args, **kwargs):
        """Run precompute and compute methods.

        .. note::

            This sets the default of 'mask_area' to False since it is
            not needed in EWA resampling currently.

        """
        kwargs.setdefault('mask_area', False)
        return super(EWAResampler, self).resample(*args, **kwargs)

    def _call_ll2cr(self, lons, lats, target_geo_def, swath_usage=0):
        """Wrap ll2cr() for handling dask delayed calls better."""
        new_src = SwathDefinition(lons, lats)

        swath_points_in_grid, cols, rows = ll2cr(new_src, target_geo_def)
        # FIXME: How do we check swath usage/coverage if we only do this
        #        per-block
        # # Determine if enough of the input swath was used
        # grid_name = getattr(self.target_geo_def, "name", "N/A")
        # fraction_in = swath_points_in_grid / float(lons.size)
        # swath_used = fraction_in > swath_usage
        # if not swath_used:
        #     LOG.info("Data does not fit in grid %s because it only %f%% of "
        #              "the swath is used" %
        #              (grid_name, fraction_in * 100))
        #     raise RuntimeError("Data does not fit in grid %s" % (grid_name,))
        # else:
        #     LOG.debug("Data fits in grid %s and uses %f%% of the swath",
        #               grid_name, fraction_in * 100)

        return np.stack([cols, rows], axis=0)

    def precompute(self, cache_dir=None, swath_usage=0, **kwargs):
        """Generate row and column arrays and store it for later use."""
        if self.cache:
            # this resampler should be used for one SwathDefinition
            # no need to recompute ll2cr output again
            return None

        if kwargs.get('mask') is not None:
            LOG.warning("'mask' parameter has no affect during EWA "
                        "resampling")

        del kwargs
        source_geo_def = self.source_geo_def
        target_geo_def = self.target_geo_def

        if cache_dir:
            LOG.warning("'cache_dir' is not used by EWA resampling")

        # Satpy/PyResample don't support dynamic grids out of the box yet
        lons, lats = source_geo_def.get_lonlats()
        if isinstance(lons, xr.DataArray):
            # get dask arrays
            lons = lons.data
            lats = lats.data
        # we are remapping to a static unchanging grid/area with all of
        # its parameters specified
        chunks = (2,) + lons.chunks
        res = da.map_blocks(self._call_ll2cr, lons, lats,
                            target_geo_def, swath_usage,
                            dtype=lons.dtype, chunks=chunks, new_axis=[0])
        cols = res[0]
        rows = res[1]

        # save the dask arrays in the class instance cache
        # the on-disk cache will store the numpy arrays
        self.cache = {
            "rows": rows,
            "cols": cols,
        }

        return None

    def _call_fornav(self, cols, rows, target_geo_def, data,
                     grid_coverage=0, **kwargs):
        """Wrap fornav() to run as a dask delayed."""
        num_valid_points, res = fornav(cols, rows, target_geo_def,
                                       data, **kwargs)

        if isinstance(data, tuple):
            # convert 'res' from tuple of arrays to one array
            res = np.stack(res)
            num_valid_points = sum(num_valid_points)

        grid_covered_ratio = num_valid_points / float(res.size)
        grid_covered = grid_covered_ratio > grid_coverage
        if not grid_covered:
            msg = "EWA resampling only found %f%% of the grid covered " \
                  "(need %f%%)" % (grid_covered_ratio * 100,
                                   grid_coverage * 100)
            raise RuntimeError(msg)
        LOG.debug("EWA resampling found %f%% of the grid covered" %
                  (grid_covered_ratio * 100))

        return res

    def compute(self, data, cache_id=None, fill_value=0, weight_count=10000,
                weight_min=0.01, weight_distance_max=1.0,
                weight_delta_max=1.0, weight_sum_min=-1.0,
                maximum_weight_mode=False, grid_coverage=0, **kwargs):
        """Resample the data according to the precomputed X/Y coordinates."""
        rows = self.cache["rows"]
        cols = self.cache["cols"]

        # if the data is scan based then check its metadata or the passed
        # kwargs otherwise assume the entire input swath is one large
        # "scanline"
        rows_per_scan = kwargs.get('rows_per_scan',
                                   data.attrs.get("rows_per_scan",
                                                  data.shape[0]))

        if data.ndim == 3 and 'bands' in data.dims:
            data_in = tuple(data.sel(bands=band).data
                            for band in data['bands'])
        elif data.ndim == 2:
            data_in = data.data
        else:
            raise ValueError("Unsupported data shape for EWA resampling.")

        res = dask.delayed(self._call_fornav)(
            cols, rows, self.target_geo_def, data_in,
            grid_coverage=grid_coverage,
            rows_per_scan=rows_per_scan, weight_count=weight_count,
            weight_min=weight_min, weight_distance_max=weight_distance_max,
            weight_delta_max=weight_delta_max, weight_sum_min=weight_sum_min,
            maximum_weight_mode=maximum_weight_mode)
        if isinstance(data_in, tuple):
            new_shape = (len(data_in),) + self.target_geo_def.shape
        else:
            new_shape = self.target_geo_def.shape
        data_arr = da.from_delayed(res, new_shape, data.dtype)
        # from delayed creates one large chunk, break it up a bit if we can
        data_arr = data_arr.rechunk([CHUNK_SIZE] * data_arr.ndim)
        if data.ndim == 3 and data.dims[0] == 'bands':
            dims = ('bands', 'y', 'x')
        elif data.ndim == 2:
            dims = ('y', 'x')
        else:
            dims = data.dims

        res = xr.DataArray(data_arr, dims=dims, attrs=data.attrs.copy())
        return update_resampled_coords(data, res, self.target_geo_def)


class BilinearResampler(BaseResampler):
    """Resample using bilinear."""

    def __init__(self, source_geo_def, target_geo_def):
        """Init BilinearResampler."""
        super(BilinearResampler, self).__init__(source_geo_def, target_geo_def)
        self.resampler = None

    def precompute(self, mask=None, radius_of_influence=50000, epsilon=0,
                   reduce_data=True, cache_dir=False, **kwargs):
        """Create bilinear coefficients and store them for later use.

        Note: The `mask` keyword should be provided if geolocation may be valid
        where data points are invalid. This defaults to the `mask` attribute of
        the `data` numpy masked array passed to the `resample` method.
        """
        del kwargs

        if self.resampler is None:
            kwargs = dict(source_geo_def=self.source_geo_def,
                          target_geo_def=self.target_geo_def,
                          radius_of_influence=radius_of_influence,
                          neighbours=32,
                          epsilon=epsilon,
                          reduce_data=reduce_data)

            self.resampler = XArrayResamplerBilinear(**kwargs)
            try:
                self.load_bil_info(cache_dir, **kwargs)
                LOG.debug("Loaded bilinear parameters")
            except IOError:
                LOG.debug("Computing bilinear parameters")
                self.resampler.get_bil_info()
                self.save_bil_info(cache_dir, **kwargs)

    def load_bil_info(self, cache_dir, **kwargs):
        """Load bilinear resampling info from cache directory."""
        if cache_dir:
            filename = self._create_cache_filename(cache_dir,
                                                   prefix='bil_lut-',
                                                   **kwargs)
            for val in BIL_COORDINATES.keys():
                try:
                    cache = da.from_zarr(filename, val)
                    if val == 'valid_input_index':
                        # valid input index array needs to be boolean
                        cache = cache.astype(np.bool)
                    # Compute the cache arrays
                    cache = cache.compute()
                except ValueError:
                    raise IOError
                setattr(self.resampler, val, cache)

        else:
            raise IOError

    def save_bil_info(self, cache_dir, **kwargs):
        """Save bilinear resampling info to cache directory."""
        if cache_dir:
            filename = self._create_cache_filename(cache_dir,
                                                   prefix='bil_lut-',
                                                   **kwargs)
            LOG.info('Saving BIL neighbour info to %s', filename)
            zarr_out = xr.Dataset()
            for idx_name, coord in BIL_COORDINATES.items():
                var = getattr(self.resampler, idx_name)
                if isinstance(var, np.ndarray):
                    var = da.from_array(var, chunks=CHUNK_SIZE)
                var = var.rechunk(CHUNK_SIZE)
                zarr_out[idx_name] = (coord, var)
            zarr_out.to_zarr(filename)

    def compute(self, data, fill_value=None, **kwargs):
        """Resample the given data using bilinear interpolation."""
        del kwargs

        if fill_value is None:
            fill_value = data.attrs.get('_FillValue')
        target_shape = self.target_geo_def.shape

        res = self.resampler.get_sample_from_bil_info(data,
                                                      fill_value=fill_value,
                                                      output_shape=target_shape)

        return update_resampled_coords(data, res, self.target_geo_def)


def _mean(data, y_size, x_size):
    rows, cols = data.shape
    new_shape = (int(rows / y_size), int(y_size),
                 int(cols / x_size), int(x_size))
    data_mean = np.nanmean(data.reshape(new_shape), axis=(1, 3))
    return data_mean


class NativeResampler(BaseResampler):
    """Expand or reduce input datasets to be the same shape.

    If data is higher resolution (more pixels) than the destination area
    then data is averaged to match the destination resolution.

    If data is lower resolution (less pixels) than the destination area
    then data is repeated to match the destination resolution.

    This resampler does not perform any caching or masking due to the
    simplicity of the operations.

    """

    def resample(self, data, cache_dir=None, mask_area=False, **kwargs):
        """Run NativeResampler."""
        # use 'mask_area' with a default of False. It wouldn't do anything.
        return super(NativeResampler, self).resample(data,
                                                     cache_dir=cache_dir,
                                                     mask_area=mask_area,
                                                     **kwargs)

    @staticmethod
    def aggregate(d, y_size, x_size):
        """Average every 4 elements (2x2) in a 2D array."""
        if d.ndim != 2:
            # we can't guarantee what blocks we are getting and how
            # it should be reshaped to do the averaging.
            raise ValueError("Can't aggregrate (reduce) data arrays with "
                             "more than 2 dimensions.")
        if not (x_size.is_integer() and y_size.is_integer()):
            raise ValueError("Aggregation factors are not integers")
        for agg_size, chunks in zip([y_size, x_size], d.chunks):
            for chunk_size in chunks:
                if chunk_size % agg_size != 0:
                    raise ValueError("Aggregation requires arrays with "
                                     "shapes and chunks divisible by the "
                                     "factor")

        new_chunks = (tuple(int(x / y_size) for x in d.chunks[0]),
                      tuple(int(x / x_size) for x in d.chunks[1]))
        return da.core.map_blocks(_mean, d, y_size, x_size, dtype=d.dtype, chunks=new_chunks)

    @classmethod
    def expand_reduce(cls, d_arr, repeats):
        """Expand reduce."""
        if not isinstance(d_arr, da.Array):
            d_arr = da.from_array(d_arr, chunks=CHUNK_SIZE)
        if all(x == 1 for x in repeats.values()):
            return d_arr
        elif all(x >= 1 for x in repeats.values()):
            # rechunk so new chunks are the same size as old chunks
            c_size = max(x[0] for x in d_arr.chunks)

            def _calc_chunks(c, c_size):
                whole_chunks = [c_size] * int(sum(c) // c_size)
                remaining = sum(c) - sum(whole_chunks)
                if remaining:
                    whole_chunks += [remaining]
                return tuple(whole_chunks)
            new_chunks = [_calc_chunks(x, int(c_size // repeats[axis]))
                          for axis, x in enumerate(d_arr.chunks)]
            d_arr = d_arr.rechunk(new_chunks)

            for axis, factor in repeats.items():
                if not factor.is_integer():
                    raise ValueError("Expand factor must be a whole number")
                d_arr = da.repeat(d_arr, int(factor), axis=axis)
            return d_arr
        elif all(x <= 1 for x in repeats.values()):
            # reduce
            y_size = 1. / repeats[0]
            x_size = 1. / repeats[1]
            return cls.aggregate(d_arr, y_size, x_size)
        else:
            raise ValueError("Must either expand or reduce in both "
                             "directions")

    def compute(self, data, expand=True, **kwargs):
        """Resample data with NativeResampler."""
        if isinstance(self.target_geo_def, (list, tuple)):
            # find the highest/lowest area among the provided
            test_func = max if expand else min
            target_geo_def = test_func(self.target_geo_def,
                                       key=lambda x: x.shape)
        else:
            target_geo_def = self.target_geo_def

        # convert xarray backed with numpy array to dask array
        if 'x' not in data.dims or 'y' not in data.dims:
            if data.ndim not in [2, 3]:
                raise ValueError("Can only handle 2D or 3D arrays without dimensions.")
            # assume rows is the second to last axis
            y_axis = data.ndim - 2
            x_axis = data.ndim - 1
        else:
            y_axis = data.dims.index('y')
            x_axis = data.dims.index('x')

        out_shape = target_geo_def.shape
        in_shape = data.shape
        y_repeats = out_shape[0] / float(in_shape[y_axis])
        x_repeats = out_shape[1] / float(in_shape[x_axis])
        repeats = {axis_idx: 1. for axis_idx in range(data.ndim) if axis_idx not in [y_axis, x_axis]}
        repeats[y_axis] = y_repeats
        repeats[x_axis] = x_repeats

        d_arr = self.expand_reduce(data.data, repeats)
        new_data = xr.DataArray(d_arr, dims=data.dims)
        return update_resampled_coords(data, new_data, target_geo_def)


RESAMPLERS = {"kd_tree": KDTreeResampler,
              "nearest": KDTreeResampler,
              "ewa": EWAResampler,
              "bilinear": BilinearResampler,
              "native": NativeResampler,
              }


def prepare_resampler(source_area, destination_area, resampler=None, **resample_kwargs):
    """Instantiate and return a resampler."""
    if resampler is None:
        LOG.info("Using default KDTree resampler")
        resampler = 'kd_tree'

    if isinstance(resampler, BaseResampler):
        raise ValueError("Trying to create a resampler when one already "
                         "exists.")
    elif isinstance(resampler, str):
        resampler_class = RESAMPLERS[resampler]
    else:
        resampler_class = resampler

    key = (resampler_class,
           source_area, destination_area,
           hash_dict(resample_kwargs).hexdigest())
    try:
        resampler_instance = resamplers_cache[key]
    except KeyError:
        resampler_instance = resampler_class(source_area, destination_area)
        resamplers_cache[key] = resampler_instance
    return key, resampler_instance


def resample(source_area, data, destination_area,
             resampler=None, **kwargs):
    """Do the resampling."""
    if not isinstance(resampler, BaseResampler):
        # we don't use the first argument (cache key)
        _, resampler_instance = prepare_resampler(source_area,
                                                  destination_area,
                                                  resampler)
    else:
        resampler_instance = resampler

    if isinstance(data, list):
        res = [resampler_instance.resample(ds, **kwargs) for ds in data]
    else:
        res = resampler_instance.resample(data, **kwargs)

    return res


def get_fill_value(dataset):
    """Get the fill value of the *dataset*, defaulting to np.nan."""
    if np.issubdtype(dataset.dtype, np.integer):
        return dataset.attrs.get('_FillValue', np.nan)
    return np.nan


def resample_dataset(dataset, destination_area, **kwargs):
    """Resample *dataset* and return the resampled version.

    Args:
        dataset (xarray.DataArray): Data to be resampled.
        destination_area: The destination onto which to project the data,
          either a full blown area definition or a string corresponding to
          the name of the area as defined in the area file.
        **kwargs: The extra parameters to pass to the resampler objects.

    Returns:
        A resampled DataArray with updated ``.attrs["area"]`` field. The dtype
        of the array is preserved.

    """
    # call the projection stuff here
    try:
        source_area = dataset.attrs["area"]
    except KeyError:
        LOG.info("Cannot reproject dataset %s, missing area info",
                 dataset.attrs['name'])

        return dataset

    fill_value = kwargs.pop('fill_value', get_fill_value(dataset))
    
    no_cache = kwargs.pop('no_cache_for', [])
    if dataset.attrs['name'] in no_cache:
        #kwargs['cache_dir'] = False
        kwargs['cache_extension'] = dataset.attrs['name']
        LOG.info('Caching removed for %s', dataset.attrs['name'])

    new_data = resample(source_area, dataset, destination_area, fill_value=fill_value, **kwargs)
    new_attrs = new_data.attrs
    new_data.attrs = dataset.attrs.copy()
    new_data.attrs.update(new_attrs)
    new_data.attrs.update(area=destination_area)

    return new_data<|MERGE_RESOLUTION|>--- conflicted
+++ resolved
@@ -403,26 +403,16 @@
         cache_id = self.precompute(cache_dir=cache_dir, **kwargs)
         return self.compute(data, cache_id=cache_id, **kwargs)
 
-<<<<<<< HEAD
-    def _create_cache_filename(self, cache_dir=None, prefix='',
+    def _create_cache_filename(self, cache_dir=None, cache_prefix="", prefix='',
                                fmt='.zarr', **kwargs):
         """Create filename for the cached resampling parameters."""
         cache_dir = cache_dir or '.'
         hash_str = self.get_hash(**kwargs)
+        
+        if cache_prefix is not "":
+            prefix = cache_prefix + "_" + prefix
 
         return os.path.join(cache_dir, prefix + hash_str + fmt)
-=======
-    def _create_cache_filename(self, cache_dir=None, cache_extension="", **kwargs):
-        """Create filename for the cached resampling parameters"""
-        cache_dir = cache_dir or '.'
-        hash_str = self.get_hash(**kwargs)
-
-        extension = ""
-        if cache_extension is not "":
-            extension = cache_extension + "_"
-            
-        return os.path.join(cache_dir, extension + 'resample_lut-' + hash_str + '.npz')
->>>>>>> 1774fd04
 
 
 class KDTreeResampler(BaseResampler):
@@ -464,7 +454,7 @@
 
         """
 
-        cache_extension = kwargs['cache_extension'] if 'cache_extension' in kwargs else ""
+        cache_prefix = kwargs['cache_prefix'] if 'cache_prefix' in kwargs else ""
 
         del kwargs
         source_geo_def = self.source_geo_def
@@ -499,12 +489,12 @@
             self.resampler = XArrayResamplerNN(**kwargs)
 
         try:
-            self.load_neighbour_info(cache_dir, mask=mask, cache_extension=cache_extension, **kwargs)
+            self.load_neighbour_info(cache_dir, mask=mask, cache_prefix=cache_prefix, **kwargs)
             LOG.debug("Read pre-computed kd-tree parameters")
         except IOError:
             LOG.debug("Computing kd-tree parameters")
             self.resampler.get_neighbour_info(mask=mask)
-            self.save_neighbour_info(cache_dir, mask=mask, cache_extension=cache_extension, **kwargs)
+            self.save_neighbour_info(cache_dir, mask=mask, cache_prefix=cache_prefix, **kwargs)
 
     def _apply_cached_index(self, val, idx_name, persist=False):
         """Reassign resampler index attributes."""
@@ -515,14 +505,15 @@
         setattr(self.resampler, idx_name, val)
         return val
 
-    def _check_numpy_cache(self, cache_dir, mask=None,
+    def _check_numpy_cache(self, cache_dir, cache_prefix="", mask=None,
                            **kwargs):
         """Check if there's Numpy cache file and convert it to zarr."""
-        fname_np = self._create_cache_filename(cache_dir,
+        fname_np = self._create_cache_filename(cache_dir, cache_prefix,
                                                prefix='resample_lut-',
                                                mask=mask, fmt='.npz',
                                                **kwargs)
-        fname_zarr = self._create_cache_filename(cache_dir, prefix='nn_lut-',
+        fname_zarr = self._create_cache_filename(cache_dir, cache_prefix,
+                                                 prefix='nn_lut-',
                                                  mask=mask, fmt='.zarr',
                                                  **kwargs)
 
@@ -539,17 +530,13 @@
             # Write indices to Zarr file
             zarr_out.to_zarr(fname_zarr)
 
-    def load_neighbour_info(self, cache_dir, mask=None, cache_extension="", **kwargs):
+    def load_neighbour_info(self, cache_dir, mask=None, cache_prefix="", **kwargs):
         """Read index arrays from either the in-memory or disk cache."""
         mask_name = getattr(mask, 'name', None)
-<<<<<<< HEAD
         cached = {}
-        self._check_numpy_cache(cache_dir, mask=mask_name, **kwargs)
-
-        filename = self._create_cache_filename(cache_dir, prefix='nn_lut-',
-=======
-        filename = self._create_cache_filename(cache_dir, cache_extension,
->>>>>>> 1774fd04
+        self._check_numpy_cache(cache_dir, cache_prefix, mask=mask_name, **kwargs)
+
+        filename = self._create_cache_filename(cache_dir, cache_prefix, prefix='nn_lut-',
                                                mask=mask_name, **kwargs)
         for idx_name in NN_COORDINATES.keys():
             if mask_name in self._index_caches:
@@ -569,17 +556,13 @@
                 raise IOError
         self._index_caches[mask_name] = cached
 
-    def save_neighbour_info(self, cache_dir, mask=None, cache_extension="", **kwargs):
+    def save_neighbour_info(self, cache_dir, mask=None, cache_prefix="", **kwargs):
         """Cache resampler's index arrays if there is a cache dir."""
         if cache_dir:
             mask_name = getattr(mask, 'name', None)
             cache = self._read_resampler_attrs()
             filename = self._create_cache_filename(
-<<<<<<< HEAD
-                cache_dir, prefix='nn_lut-', mask=mask_name, **kwargs)
-=======
-                cache_dir, cache_extension, mask=mask_name, **kwargs)
->>>>>>> 1774fd04
+                cache_dir, cache_prefix, prefix='nn_lut-', mask=mask_name, **kwargs)
             LOG.info('Saving kd_tree neighbour info to %s', filename)
             zarr_out = xr.Dataset()
             for idx_name, coord in NN_COORDINATES.items():
@@ -820,6 +803,8 @@
         where data points are invalid. This defaults to the `mask` attribute of
         the `data` numpy masked array passed to the `resample` method.
         """
+        cache_prefix = kwargs['cache_prefix'] if 'cache_prefix' in kwargs else ""
+
         del kwargs
 
         if self.resampler is None:
@@ -832,17 +817,17 @@
 
             self.resampler = XArrayResamplerBilinear(**kwargs)
             try:
-                self.load_bil_info(cache_dir, **kwargs)
+                self.load_bil_info(cache_dir, cache_prefix=cache_prefix, **kwargs)
                 LOG.debug("Loaded bilinear parameters")
             except IOError:
                 LOG.debug("Computing bilinear parameters")
                 self.resampler.get_bil_info()
-                self.save_bil_info(cache_dir, **kwargs)
-
-    def load_bil_info(self, cache_dir, **kwargs):
+                self.save_bil_info(cache_dir, cache_prefix=cache_prefix, **kwargs)
+
+    def load_bil_info(self, cache_dir, cache_prefix="", **kwargs):
         """Load bilinear resampling info from cache directory."""
         if cache_dir:
-            filename = self._create_cache_filename(cache_dir,
+            filename = self._create_cache_filename(cache_dir, cache_prefix,
                                                    prefix='bil_lut-',
                                                    **kwargs)
             for val in BIL_COORDINATES.keys():
@@ -860,10 +845,10 @@
         else:
             raise IOError
 
-    def save_bil_info(self, cache_dir, **kwargs):
+    def save_bil_info(self, cache_dir, cache_prefix="", **kwargs):
         """Save bilinear resampling info to cache directory."""
         if cache_dir:
-            filename = self._create_cache_filename(cache_dir,
+            filename = self._create_cache_filename(cache_dir, cache_prefix,
                                                    prefix='bil_lut-',
                                                    **kwargs)
             LOG.info('Saving BIL neighbour info to %s', filename)
@@ -1099,7 +1084,7 @@
     no_cache = kwargs.pop('no_cache_for', [])
     if dataset.attrs['name'] in no_cache:
         #kwargs['cache_dir'] = False
-        kwargs['cache_extension'] = dataset.attrs['name']
+        kwargs['cache_prefix'] = dataset.attrs['name']
         LOG.info('Caching removed for %s', dataset.attrs['name'])
 
     new_data = resample(source_area, dataset, destination_area, fill_value=fill_value, **kwargs)
