sensor_name: visir/viirs

modifiers:
  rayleigh_corrector:
    compositor: !!python/name:satpy.composites.viirs.ReflectanceCorrector
    dem_filename: CMGDEM.hdf
    prerequisites:
    - satellite_azimuth_angle
    - satellite_zenith_angle
    - solar_azimuth_angle
    - solar_zenith_angle

  sunz_corrector:
    compositor: !!python/name:satpy.composites.SunZenithCorrector
    prerequisites:
    - solar_zenith_angle

composites:

  true_color:
    compositor: !!python/name:satpy.composites.RGBCompositor
    prerequisites:
<<<<<<< HEAD
    - M05: [sunz_corrector, rayleigh_corrector]
    - M04: [sunz_corrector, rayleigh_corrector]
    - M03: [sunz_corrector, rayleigh_corrector]
    # FIXME: Ratio is wrong due to sunz correction producing high output (I think)
#    optional_prerequisites:
#    - I01: [sunz_corrector, rayleigh_corrector]
=======
    - name: M05
      modifiers: [sunz_correction, reflectance_corrector]
    - name: M04
      modifiers: [sunz_correction, reflectance_corrector]
    - name: M03
      modifiers: [sunz_correction, reflectance_corrector]
>>>>>>> 1b1c14d4
    standard_name: true_color

  sharp_true_color:
    compositor: !!python/name:satpy.composites.viirs.VIIRSSharpTrueColor
    prerequisites:
    - M05: [sunz_corrector, rayleigh_corrector]
    - M04: [sunz_corrector, rayleigh_corrector]
    - M03: [sunz_corrector, rayleigh_corrector]
    optional_prerequisites:
    - I01: [sunz_corrector, rayleigh_corrector]
    standard_name: true_color
    high_resolution_band: red

  true_color_raw:
    compositor: !!python/name:satpy.composites.RGBCompositor
    prerequisites:
<<<<<<< HEAD
    - M05: [sunz_corrector]
    - M04: [sunz_corrector]
    - M03: [sunz_corrector]
=======
    - name: M05
      modifiers: [sunz_correction]
    - name: M04
      modifiers: [sunz_correction]
    - name: M03
      modifiers: [sunz_correction]
>>>>>>> 1b1c14d4
    standard_name: true_color

  night_overview:
    compositor: !!python/name:satpy.composites.RGBCompositor
    prerequisites:
    - DNB
    - DNB
    - M15
    standard_name: overview

  night_microphysics:
    compositor: !!python/name:satpy.composites.RGBCompositor
    prerequisites:
    - DNB
    - M12
    - M15
    standard_name: night_microphysics

  fog:
    compositor: !!python/name:satpy.composites.viirs.VIIRSFog
    prerequisites:
    - I05
    - I04
    standard_name: temperature_difference
  histogram_dnb:
    compositor: !!python/name:satpy.composites.viirs.HistogramDNB
    prerequisites:
    - DNB
    - DNB_SZA
    standard_name: equalized_radiance
    units: "1"
  adaptive_dnb:
    compositor: !!python/name:satpy.composites.viirs.AdaptiveDNB
    prerequisites:
    - DNB
    - DNB_SZA
    adaptive_day: multiple
    adaptive_mixed: always
    adaptive_night: never
    standard_name: equalized_radiance
    units: "1"
  dynamic_dnb:
    compositor: !!python/name:satpy.composites.viirs.ERFDNB
    prerequisites:
    - DNB
    - DNB_SZA
    - DNB_LZA
    - dnb_moon_illumination_fraction
    standard_name: equalized_radiance
    units: "1"<|MERGE_RESOLUTION|>--- conflicted
+++ resolved
@@ -20,49 +20,42 @@
   true_color:
     compositor: !!python/name:satpy.composites.RGBCompositor
     prerequisites:
-<<<<<<< HEAD
-    - M05: [sunz_corrector, rayleigh_corrector]
-    - M04: [sunz_corrector, rayleigh_corrector]
-    - M03: [sunz_corrector, rayleigh_corrector]
-    # FIXME: Ratio is wrong due to sunz correction producing high output (I think)
+    - name: M05
+      modifiers: [sunz_corrector, rayleigh_corrector]
+    - name: M04
+      modifiers: [sunz_corrector, rayleigh_corrector]
+    - name: M03
+      modifiers: [sunz_corrector, rayleigh_corrector]
+# FIXME: Ratio is wrong due to sunz correction producing high output (I think)
 #    optional_prerequisites:
 #    - I01: [sunz_corrector, rayleigh_corrector]
-=======
-    - name: M05
-      modifiers: [sunz_correction, reflectance_corrector]
-    - name: M04
-      modifiers: [sunz_correction, reflectance_corrector]
-    - name: M03
-      modifiers: [sunz_correction, reflectance_corrector]
->>>>>>> 1b1c14d4
+
     standard_name: true_color
 
   sharp_true_color:
     compositor: !!python/name:satpy.composites.viirs.VIIRSSharpTrueColor
     prerequisites:
-    - M05: [sunz_corrector, rayleigh_corrector]
-    - M04: [sunz_corrector, rayleigh_corrector]
-    - M03: [sunz_corrector, rayleigh_corrector]
+    - name: M05
+      modifiers: [sunz_corrector, rayleigh_corrector]
+    - name: M04
+      modifiers: [sunz_corrector, rayleigh_corrector]
+    - name: M03
+      modifiers: [sunz_corrector, rayleigh_corrector]
     optional_prerequisites:
-    - I01: [sunz_corrector, rayleigh_corrector]
+    - name: I01
+      modifiers: [sunz_corrector, rayleigh_corrector]
     standard_name: true_color
     high_resolution_band: red
 
   true_color_raw:
     compositor: !!python/name:satpy.composites.RGBCompositor
     prerequisites:
-<<<<<<< HEAD
-    - M05: [sunz_corrector]
-    - M04: [sunz_corrector]
-    - M03: [sunz_corrector]
-=======
     - name: M05
-      modifiers: [sunz_correction]
+      modifiers: [sunz_corrector]
     - name: M04
-      modifiers: [sunz_correction]
+      modifiers: [sunz_corrector]
     - name: M03
-      modifiers: [sunz_correction]
->>>>>>> 1b1c14d4
+      modifiers: [sunz_corrector]
     standard_name: true_color
 
   night_overview:
